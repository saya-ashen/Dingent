--- conflicted
+++ resolved
@@ -543,13 +543,8 @@
     { name = "aiosqlite", specifier = ">=0.21.0" },
     { name = "async-lru", specifier = ">=2.0.5" },
     { name = "cookiecutter", specifier = ">=2.6.0" },
-<<<<<<< HEAD
     { name = "copilotkit", specifier = ">=0.1.56" },
     { name = "fastapi", extras = ["all"], specifier = ">=0.115.14" },
-=======
-    { name = "copilotkit", specifier = "==0.1.58" },
-    { name = "fastapi", specifier = ">=0.115.6" },
->>>>>>> f7416cd2
     { name = "fastmcp", specifier = ">=2.2.0" },
     { name = "google-genai", specifier = ">=1.32.0" },
     { name = "keyring", specifier = ">=25.6.0" },
